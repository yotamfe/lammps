// clang-format off
/* ----------------------------------------------------------------------
   LAMMPS - Large-scale Atomic/Molecular Massively Parallel Simulator
   https://www.lammps.org/, Sandia National Laboratories
   Steve Plimpton, sjplimp@sandia.gov

   Copyright (2003) Sandia Corporation.  Under the terms of Contract
   DE-AC04-94AL85000 with Sandia Corporation, the U.S. Government retains
   certain rights in this software.  This software is distributed under
   the GNU General Public License.

   See the README file in the top-level LAMMPS directory.
------------------------------------------------------------------------- */

#include "fix_property_atom.h"

#include "atom.h"
#include "comm.h"
#include "error.h"
#include "memory.h"
#include "tokenizer.h"

#include <cstring>

using namespace LAMMPS_NS;
using namespace FixConst;

enum{MOLECULE,CHARGE,RMASS,IVEC,DVEC,IARRAY,DARRAY};

/* ---------------------------------------------------------------------- */

FixPropertyAtom::FixPropertyAtom(LAMMPS *lmp, int narg, char **arg) :
  Fix(lmp, narg, arg),
  nvalue(0), styles(nullptr), index(nullptr), astyle(nullptr)
{
  if (narg < 4) error->all(FLERR,"Illegal fix property/atom command");

  restart_peratom = 1;
  wd_section = 1;

  int iarg = 3;
  nvalue = narg-iarg;
  styles = new int[nvalue];
  cols = new int[nvalue];
  index = new int[nvalue];

  molecule_flag = 0;
  q_flag = 0;
  rmass_flag = 0;

  nvalue = 0;
  values_peratom = 0;

  while (iarg < narg) {
    if (strcmp(arg[iarg],"mol") == 0) {
      if (atom->molecule_flag)
        error->all(FLERR,"Fix property/atom mol when atom_style "
                   "already has molecule attribute");
      if (molecule_flag)
        error->all(FLERR,"Fix property/atom cannot specify mol twice");
      styles[nvalue] = MOLECULE;
      cols[nvalue] = 0;
      atom->molecule_flag = molecule_flag = 1;
      values_peratom++;
      nvalue++;
      iarg++;
    } else if (strcmp(arg[iarg],"q") == 0) {
      if (atom->q_flag)
        error->all(FLERR,"Fix property/atom q when atom_style already has charge attribute");
      if (q_flag)
        error->all(FLERR,"Fix property/atom cannot specify q twice");
      styles[nvalue] = CHARGE;
      cols[nvalue] = 0;
      atom->q_flag = q_flag = 1;
      values_peratom++;
      nvalue++;
      iarg++;
    } else if (strcmp(arg[iarg],"rmass") == 0) {
      if (atom->rmass_flag)
        error->all(FLERR,"Fix property/atom rmass when atom_style already has rmass attribute");
      if (rmass_flag)
        error->all(FLERR,"Fix property/atom cannot specify rmass twice");
      styles[nvalue] = RMASS;
      cols[nvalue] = 0;
      atom->rmass_flag = rmass_flag = 1;
      values_peratom++;
      nvalue++;
      iarg++;

    // custom atom vector

    } else if (utils::strmatch(arg[iarg],"^i_")) {
      styles[nvalue] = IVEC;
      int flag,ncols;
      index[nvalue] = atom->find_custom(&arg[iarg][2],flag,ncols);
      if (index[nvalue] >= 0)
        error->all(FLERR,"Fix property/atom vector name already exists");
      index[nvalue] = atom->add_custom(&arg[iarg][2],0,0);
      cols[nvalue] = 0;
      values_peratom++;
      nvalue++;
      iarg++;

    } else if (utils::strmatch(arg[iarg],"^d_")) {
      styles[nvalue] = DVEC;
      int flag,ncols;
      index[nvalue] = atom->find_custom(&arg[iarg][2],flag,ncols);
      if (index[nvalue] >= 0)
        error->all(FLERR,"Fix property/atom vector name already exists");
      index[nvalue] = atom->add_custom(&arg[iarg][2],1,0);
      cols[nvalue] = 0;
      values_peratom++;
      nvalue++;
      iarg++;

    // custom atom array

    } else if (utils::strmatch(arg[iarg],"^[id]2_")) {
      if (iarg+2 > narg) error->all(FLERR,"Illegal fix property/atom command");

      int which,flag,ncols;
      which = atom->find_custom(&arg[iarg][3],flag,ncols);
      if (which >= 0)
        error->all(FLERR,"Fix property/atom array name {} already exists", &arg[iarg][3]);

      ncols = utils::inumeric(FLERR,arg[iarg+1],true,lmp);
      if (ncols < 1)
        error->all(FLERR,"Invalid array columns number {} in fix property/atom", ncols);

      if (arg[iarg][0] == 'i') {
        which = 0;
        styles[nvalue] = IARRAY;
      } else {
        which = 1;
        styles[nvalue] = DARRAY;
      }
      index[nvalue] = atom->add_custom(&arg[iarg][3],which,ncols);
      cols[nvalue] = ncols;
      values_peratom += ncols;
      nvalue++;
      iarg += 2;

    // no match

    } else break;
  }

  // optional args

  border = 0;
  while (iarg < narg) {
    if (strcmp(arg[iarg],"ghost") == 0) {
      if (iarg+2 > narg) error->all(FLERR,"Illegal fix property/atom command");
      if (strcmp(arg[iarg+1],"no") == 0) border = 0;
      else if (strcmp(arg[iarg+1],"yes") == 0) border = 1;
      else error->all(FLERR,"Illegal fix property/atom command");
      iarg += 2;
    } else error->all(FLERR,"Illegal fix property/atom command");
  }

  if (border) comm_border = values_peratom;

  // warn if mol or charge keyword used without ghost yes

  if (border == 0) {
    int flag = 0;
    for (int i = 0; i < nvalue; i++)
      if (styles[i] == MOLECULE
          || styles[i] == CHARGE
          || styles[i] == RMASS) flag = 1;
    if (flag && comm->me == 0)
      error->warning(FLERR,"Fix property/atom mol or charge or rmass "
                     "w/out ghost communication");
  }

  // store current atom style

  astyle = utils::strdup(atom->atom_style);

  // perform initial allocation of atom-based array
  // register with Atom class

  nmax_old = 0;
  if (!lmp->kokkos) grow_arrays(atom->nmax);
  atom->add_callback(Atom::GROW);
  atom->add_callback(Atom::RESTART);
  if (border) atom->add_callback(Atom::BORDER);
}

/* ---------------------------------------------------------------------- */

FixPropertyAtom::~FixPropertyAtom()
{
  // unregister callbacks to this fix from Atom class

  atom->delete_callback(id,Atom::GROW);
  atom->delete_callback(id,Atom::RESTART);
  if (border) atom->delete_callback(id,Atom::BORDER);

  // deallocate per-atom vectors in Atom class
  // set ptrs to a null pointer, so they no longer exist for Atom class

  for (int nv = 0; nv < nvalue; nv++) {
    if (styles[nv] == MOLECULE) {
      atom->molecule_flag = 0;
      memory->destroy(atom->molecule);
      atom->molecule = nullptr;
    } else if (styles[nv] == CHARGE) {
      atom->q_flag = 0;
      memory->destroy(atom->q);
      atom->q = nullptr;
    } else if (styles[nv] == RMASS) {
      atom->rmass_flag = 0;
      memory->destroy(atom->rmass);
      atom->rmass = nullptr;
    } else if (styles[nv] == IVEC) {
      atom->remove_custom(index[nv],0,cols[nv]);
    } else if (styles[nv] == DVEC) {
      atom->remove_custom(index[nv],1,cols[nv]);
    } else if (styles[nv] == IARRAY) {
      atom->remove_custom(index[nv],0,cols[nv]);
    } else if (styles[nv] == DARRAY) {
      atom->remove_custom(index[nv],1,cols[nv]);
    }
  }

  delete [] styles;
  delete [] cols;
  delete [] index;
  delete [] astyle;
}

/* ---------------------------------------------------------------------- */

int FixPropertyAtom::setmask()
{
  int mask = 0;
  return mask;
}

/* ---------------------------------------------------------------------- */

void FixPropertyAtom::init()
{
  // error if atom style has changed since fix was defined
  // don't allow this because user could change to style that defines molecule,q

  if (strcmp(astyle,atom->atom_style) != 0)
    error->all(FLERR,"Atom style was redefined after using fix property/atom");
}

/* ----------------------------------------------------------------------
   unpack N lines in buf from section of data file labeled by keyword
   id_offset is applied to first atomID field if multiple data files are read
------------------------------------------------------------------------- */

void FixPropertyAtom::read_data_section(char *keyword, int n, char *buf, tagint id_offset)
{
  int j,k,m,ncol;
  tagint itag;
  char *next;

  int mapflag = 0;
  if (atom->map_style == Atom::MAP_NONE) {
    mapflag = 1;
    atom->map_init();
    atom->map_set();
  }

  // loop over lines of atom info
  // tokenize the line into values
  // if I own atom tag, assign its values

  tagint map_tag_max = atom->map_tag_max;

  for (int i = 0; i < n; i++) {
    next = strchr(buf,'\n');
    *next = '\0';

    try {
      ValueTokenizer values(buf);
      if ((int)values.count() != values_peratom+1)
        error->all(FLERR,"Incorrect format in {} section of data file: {}"
                   " expected {} and got {}",keyword,buf,values_peratom+1,values.count());

      itag = values.next_tagint() + id_offset;
      if (itag <= 0 || itag > map_tag_max)
        error->all(FLERR,"Invalid atom ID {} in {} section of data file",itag, keyword);

      // assign words in line to per-atom vectors

      if ((m = atom->map(itag)) >= 0) {
        for (j = 0; j < nvalue; j++) {
          if (styles[j] == MOLECULE) {
            atom->molecule[m] = values.next_tagint();
          } else if (styles[j] == CHARGE) {
            atom->q[m] = values.next_double();
          } else if (styles[j] == RMASS) {
            atom->rmass[m] = values.next_double();
          } else if (styles[j] == IVEC) {
            atom->ivector[index[j]][m] = values.next_int();
          } else if (styles[j] == DVEC) {
            atom->dvector[index[j]][m] = values.next_double();
          } else if (styles[j] == IARRAY) {
            ncol = cols[j];
            for (k = 0; k < ncol; k++)
              atom->iarray[index[j]][m][k] = values.next_int();
          } else if (styles[j] == DARRAY) {
            ncol = cols[j];
            for (k = 0; k < ncol; k++)
              atom->darray[index[j]][m][k] = values.next_double();
          }
        }
      }
    } catch (TokenizerException &e) {
      error->all(FLERR,"Invalid format in {} section of data file '{}': {}",keyword, buf,e.what());
    }
    buf = next + 1;
  }

  if (mapflag) {
    atom->map_delete();
    atom->map_style = 0;
  }
}

/* ----------------------------------------------------------------------
   return # of lines in section of data file labeled by keyword
------------------------------------------------------------------------- */

bigint FixPropertyAtom::read_data_skip_lines(char * /*keyword*/)
{
  return atom->natoms;
}

/* ----------------------------------------------------------------------
   return size I own for Mth data section
   # of data sections = 1 for this fix
   nx = # of local atoms
   ny = columns = tag + values_peratom
------------------------------------------------------------------------- */

void FixPropertyAtom::write_data_section_size(int /*mth*/, int &nx, int &ny)
{
  nx = atom->nlocal;
  ny = values_peratom + 1;
}

/* ----------------------------------------------------------------------
   pack values for Mth data section into 2d buf
   buf allocated by caller as Nlocal by Nvalues+1
------------------------------------------------------------------------- */

void FixPropertyAtom::write_data_section_pack(int /*mth*/, double **buf)
{
  int i,k,ncol;

  // 1st column = atom tag
  // rest of columns = per-atom values

  tagint *tag = atom->tag;
  int nlocal = atom->nlocal;

  for (i = 0; i < nlocal; i++) buf[i][0] = ubuf(tag[i]).d;

  int icol = 1;
  for (int nv = 0; nv < nvalue; nv++) {
    if (styles[nv] == MOLECULE) {
      tagint *molecule = atom->molecule;
      for (i = 0; i < nlocal; i++) buf[i][icol] = ubuf(molecule[i]).d;
      icol++;
    } else if (styles[nv] == CHARGE) {
      double *q = atom->q;
      for (i = 0; i < nlocal; i++) buf[i][icol] = q[i];
      icol++;
    } else if (styles[nv] == RMASS) {
      double *rmass = atom->rmass;
      for (i = 0; i < nlocal; i++) buf[i][icol] = rmass[i];
      icol++;
    } else if (styles[nv] == IVEC) {
      int *ivec = atom->ivector[index[nv]];
      for (i = 0; i < nlocal; i++) buf[i][icol] = ubuf(ivec[i]).d;
      icol++;
    } else if (styles[nv] == DVEC) {
      double *dvec = atom->dvector[index[nv]];
      for (i = 0; i < nlocal; i++) buf[i][icol] = dvec[i];
      icol++;
    } else if (styles[nv] == IARRAY) {
      int **iarray = atom->iarray[index[nv]];
      ncol = cols[nv];
      for (i = 0; i < nlocal; i++)
        for (k = 0; k < ncol; k++)
          buf[i][icol+k] = ubuf(iarray[i][k]).d;
      icol += ncol;
    } else if (styles[nv] == DARRAY) {
      double **darray = atom->darray[index[nv]];
      ncol = cols[nv];
      for (i = 0; i < nlocal; i++)
        for (k = 0; k < ncol; k++)
          buf[i][icol+k] = darray[i][k];
      icol += ncol;
    }
  }
}

/* ----------------------------------------------------------------------
   write a Molecules or Charges section if that is only field
   manages by this fix instance. Otherwise write everything
   to the section labeled by the fix ID
   only called by proc 0
------------------------------------------------------------------------- */

void FixPropertyAtom::write_data_section_keyword(int /*mth*/, FILE *fp)
{
  if (nvalue == 1 && styles[0] == MOLECULE) fprintf(fp,"\nMolecules\n\n");
  else if (nvalue == 1 && styles[0] == CHARGE) fprintf(fp,"\nCharges\n\n");
  else {
    fprintf(fp,"\n%s #",id);
    // write column hint as comment
    for (int i = 0; i < nvalue; ++i) {
      if (styles[i] == MOLECULE) fputs(" mol",fp);
      else if (styles[i] == CHARGE) fputs(" q",fp);
      else if (styles[i] == RMASS) fputs(" rmass",fp);
      else if (styles[i] == IVEC) fprintf(fp," i_%s", atom->ivname[index[i]]);
      else if (styles[i] == DVEC) fprintf(fp, " d_%s", atom->dvname[index[i]]);
      else if (styles[i] == IARRAY) fprintf(fp, " i_%s", atom->ianame[index[i]]);
      else if (styles[i] == DARRAY) fprintf(fp, " d_%s", atom->daname[index[i]]);
    }
    fputs("\n\n",fp);
  }
}

/* ----------------------------------------------------------------------
   write N lines from buf to file
   convert buf fields to int or double depending on styles
   index can be used to prepend global numbering
   only called by proc 0
------------------------------------------------------------------------- */

void FixPropertyAtom::write_data_section(int /*mth*/, FILE *fp,
                                         int n, double **buf, int /*index*/)
{
  int k,icol,ncol,nv;

  for (int i = 0; i < n; i++) {
    fprintf(fp,TAGINT_FORMAT,(tagint) ubuf(buf[i][0]).i);
    icol = 1;
    for (nv = 0; nv < nvalue; nv++) {
      if (styles[nv] == MOLECULE)
        fprintf(fp," " TAGINT_FORMAT,(tagint) ubuf(buf[i][icol++]).i);
      else if (styles[nv] == CHARGE)
        fprintf(fp," %g",buf[i][icol++]);
      else if (styles[nv] == RMASS)
        fprintf(fp," %g",buf[i][icol++]);
      else if (styles[nv] == IVEC)
        fprintf(fp," %d",(int) ubuf(buf[i][icol++]).i);
      else if (styles[nv] == DVEC)
        fprintf(fp," %g",buf[i][icol++]);
      else if (styles[nv] == IARRAY) {
        ncol = cols[nv];
        for (k = 0; k < ncol; k++)
          fprintf(fp," %d",(int) ubuf(buf[i][icol+k]).i);
        icol += ncol;
      } else if (styles[nv] == DARRAY) {
        ncol = cols[nv];
        for (k = 0; k < ncol; k++)
          fprintf(fp," %g",buf[i][icol+k]);
        icol += ncol;
      }
    }
    fprintf(fp,"\n");
  }
}

/* ----------------------------------------------------------------------
   memory usage of local atom-based array
------------------------------------------------------------------------- */

double FixPropertyAtom::memory_usage()
{
  double bytes = 0.0;
  for (int m = 0; m < nvalue; m++) {
    if (styles[m] == MOLECULE) bytes = atom->nmax * sizeof(tagint);
    else if (styles[m] == CHARGE) bytes = atom->nmax * sizeof(double);
    else if (styles[m] == RMASS) bytes = atom->nmax * sizeof(double);
    else if (styles[m] == IVEC) bytes = atom->nmax * sizeof(int);
    else if (styles[m] == DVEC) bytes = atom->nmax * sizeof(double);
    else if (styles[m] == IARRAY) bytes = atom->nmax * cols[m] * sizeof(int);
    else if (styles[m] == DARRAY) bytes = atom->nmax * cols[m] * sizeof(double);
  }
  return bytes;
}

/* ----------------------------------------------------------------------
   allocate atom-based arrays
   also initialize new values to 0
     since AtomVec class won't do it as atoms are added,
     e.g. in create_atom() or data_atom()
------------------------------------------------------------------------- */

void FixPropertyAtom::grow_arrays(int nmax)
{
  for (int nv = 0; nv < nvalue; nv++) {
    if (styles[nv] == MOLECULE) {
      memory->grow(atom->molecule,nmax,"atom:molecule");
      size_t nbytes = (nmax-nmax_old) * sizeof(tagint);
      memset(&atom->molecule[nmax_old],0,nbytes);
    } else if (styles[nv] == CHARGE) {
      memory->grow(atom->q,nmax,"atom:q");
      size_t nbytes = (nmax-nmax_old) * sizeof(double);
      memset(&atom->q[nmax_old],0,nbytes);
    } else if (styles[nv] == RMASS) {
      memory->grow(atom->rmass,nmax,"atom:rmass");
      size_t nbytes = (nmax-nmax_old) * sizeof(double);
      memset(&atom->rmass[nmax_old],0,nbytes);
    } else if (styles[nv] == IVEC) {
      memory->grow(atom->ivector[index[nv]],nmax,"atom:ivector");
      size_t nbytes = (nmax-nmax_old) * sizeof(int);
      memset(&atom->ivector[index[nv]][nmax_old],0,nbytes);
    } else if (styles[nv] == DVEC) {
      memory->grow(atom->dvector[index[nv]],nmax,"atom:dvector");
      size_t nbytes = (nmax-nmax_old) * sizeof(double);
      memset(&atom->dvector[index[nv]][nmax_old],0,nbytes);
    } else if (styles[nv] == IARRAY) {
      memory->grow(atom->iarray[index[nv]],nmax,cols[nv],"atom:iarray");
      size_t nbytes = (nmax-nmax_old) * cols[nv] * sizeof(int);
      if (nbytes) memset(&atom->iarray[index[nv]][nmax_old][0],0,nbytes);
    } else if (styles[nv] == DARRAY) {
      memory->grow(atom->darray[index[nv]],nmax,cols[nv],"atom:darray");
      size_t nbytes = (nmax-nmax_old) * cols[nv] * sizeof(double);
      if (nbytes) memset(&atom->darray[index[nv]][nmax_old][0],0,nbytes);
    }
  }

  nmax_old = nmax;
}

/* ----------------------------------------------------------------------
   copy values within local atom-based arrays
------------------------------------------------------------------------- */

void FixPropertyAtom::copy_arrays(int i, int j, int /*delflag*/)
{
  int k,ncol;

  for (int nv = 0; nv < nvalue; nv++) {
    if (styles[nv] == MOLECULE)
      atom->molecule[j] = atom->molecule[i];
    else if (styles[nv] == CHARGE)
      atom->q[j] = atom->q[i];
    else if (styles[nv] == RMASS)
      atom->rmass[j] = atom->rmass[i];
<<<<<<< HEAD
    else if (style[nv] == IVEC) {
      atom->ivector[index[nv]][j] = atom->ivector[index[nv]][i];
      atom->ivector[index[nv]][i] = 0;
    } else if (style[nv] == DVEC) {
      atom->dvector[index[nv]][j] = atom->dvector[index[nv]][i];
      atom->dvector[index[nv]][i] = 0.0;
    } else if (style[nv] == IARRAY) {
      ncol = cols[nv];
      for (k = 0; k < ncol; k++) {
	    atom->iarray[index[nv]][j][k] = atom->iarray[index[nv]][i][k];
        atom->iarray[index[nv]][i][k] = 0;
      }
    } else if (style[nv] == DARRAY) {
      ncol = cols[nv];
      for (k = 0; k < ncol; k++) {
	    atom->darray[index[nv]][j][k] = atom->darray[index[nv]][i][k];
        atom->darray[index[nv]][i][k] = 0.0;
      }
=======
    else if (styles[nv] == IVEC)
      atom->ivector[index[nv]][j] = atom->ivector[index[nv]][i];
    else if (styles[nv] == DVEC)
      atom->dvector[index[nv]][j] = atom->dvector[index[nv]][i];
    else if (styles[nv] == IARRAY) {
      ncol = cols[nv];
      for (k = 0; k < ncol; k++)
        atom->iarray[index[nv]][j][k] = atom->iarray[index[nv]][i][k];
    } else if (styles[nv] == DARRAY) {
      ncol = cols[nv];
      for (k = 0; k < ncol; k++)
        atom->darray[index[nv]][j][k] = atom->darray[index[nv]][i][k];
>>>>>>> a587f674
    }
  }
}

/* ----------------------------------------------------------------------
   pack values for border communication at re-neighboring
------------------------------------------------------------------------- */

int FixPropertyAtom::pack_border(int n, int *list, double *buf)
{
  int i,j,k,ncol;

  int m = 0;
  for (int nv = 0; nv < nvalue; nv++) {
    if (styles[nv] == MOLECULE) {
      tagint *molecule = atom->molecule;
      for (i = 0; i < n; i++) {
        j = list[i];
        buf[m++] = ubuf(molecule[j]).d;
      }
    } else if (styles[nv] == CHARGE) {
      double *q = atom->q;
      for (i = 0; i < n; i++) {
        j = list[i];
        buf[m++] = q[j];
      }
    } else if (styles[nv] == RMASS) {
      double *rmass = atom->rmass;
      for (i = 0; i < n; i++) {
        j = list[i];
        buf[m++] = rmass[j];
      }
    } else if (styles[nv] == IVEC) {
      int *ivector = atom->ivector[index[nv]];
      for (i = 0; i < n; i++) {
        j = list[i];
        buf[m++] = ubuf(ivector[j]).d;
      }
    } else if (styles[nv] == DVEC) {
      double *dvector = atom->dvector[index[nv]];
      for (i = 0; i < n; i++) {
        j = list[i];
        buf[m++] = dvector[j];
      }
    } else if (styles[nv] == IARRAY) {
      int **iarray = atom->iarray[index[nv]];
      ncol = cols[nv];
      for (i = 0; i < n; i++) {
        j = list[i];
        for (k = 0; k < ncol; k++)
          buf[m++] = ubuf(iarray[j][k]).d;
      }
    } else if (styles[nv] == DARRAY) {
      double **darray = atom->darray[index[nv]];
      ncol = cols[nv];
      for (i = 0; i < n; i++) {
        j = list[i];
        for (k = 0; k < ncol; k++)
          buf[m++] = darray[j][k];
      }
    }
  }

  return m;
}

/* ----------------------------------------------------------------------
   unpack values for border communication at re-neighboring
------------------------------------------------------------------------- */

int FixPropertyAtom::unpack_border(int n, int first, double *buf)
{
  int i,k,last,ncol;

  int m = 0;
  for (int nv = 0; nv < nvalue; nv++) {
    if (styles[nv] == MOLECULE) {
      tagint *molecule = atom->molecule;
      last = first + n;
      for (i = first; i < last; i++)
        molecule[i] = (tagint) ubuf(buf[m++]).i;
    } else if (styles[nv] == CHARGE) {
      double *q = atom->q;
      last = first + n;
      for (i = first; i < last; i++)
        q[i] = buf[m++];
    } else if (styles[nv] == RMASS) {
      double *rmass = atom->rmass;
      last = first + n;
      for (i = first; i < last; i++)
        rmass[i] = buf[m++];
    } else if (styles[nv] == IVEC) {
      int *ivector = atom->ivector[index[nv]];
      last = first + n;
      for (i = first; i < last; i++)
        ivector[i] = (int) ubuf(buf[m++]).i;
    } else if (styles[nv] == DVEC) {
      double *dvector = atom->dvector[index[nv]];
      last = first + n;
      for (i = first; i < last; i++)
        dvector[i] = buf[m++];
    } else if (styles[nv] == IARRAY) {
      int **iarray = atom->iarray[index[nv]];
      ncol = cols[nv];
      last = first + n;
      for (i = first; i < last; i++)
        for (k = 0; k < ncol; k++)
          iarray[i][k] = (int) ubuf(buf[m++]).i;
    } else if (styles[nv] == DARRAY) {
      double **darray = atom->darray[index[nv]];
      ncol = cols[nv];
      last = first + n;
      for (i = first; i < last; i++)
        for (k = 0; k < ncol; k++)
          darray[i][k] = buf[m++];
    }
  }

  return m;
}

/* ----------------------------------------------------------------------
   pack values in local atom-based array for exchange with another proc
------------------------------------------------------------------------- */

int FixPropertyAtom::pack_exchange(int i, double *buf)
{
  int k,ncol;

  int m = 0;
  for (int nv = 0; nv < nvalue; nv++) {
<<<<<<< HEAD
    if (style[nv] == MOLECULE) buf[m++] = ubuf(atom->molecule[i]).d;
    else if (style[nv] == CHARGE) buf[m++] = atom->q[i];
    else if (style[nv] == RMASS) buf[m++] = atom->rmass[i];
    else if (style[nv] == IVEC) {
      buf[m++] = ubuf(atom->ivector[index[nv]][i]).d;
      atom->ivector[index[nv]][i] = 0;
    } else if (style[nv] == DVEC) {
      buf[m++] = atom->dvector[index[nv]][i];
      atom->dvector[index[nv]][i] = 0;
    } else if (style[nv] == IARRAY) {
      ncol = cols[nv];
      for (k = 0; k < ncol; k++) {
	    buf[m++] = ubuf(atom->iarray[index[nv]][i][k]).d;
        atom->iarray[index[nv]][i][k] = 0;
      }
    } else if (style[nv] == DARRAY) {
      ncol = cols[nv];
      for (k = 0; k < ncol; k++) {
	    buf[m++] = atom->darray[index[nv]][i][k];
        atom->darray[index[nv]][i][k] = 0.0;
      }
=======
    if (styles[nv] == MOLECULE) buf[m++] = ubuf(atom->molecule[i]).d;
    else if (styles[nv] == CHARGE) buf[m++] = atom->q[i];
    else if (styles[nv] == RMASS) buf[m++] = atom->rmass[i];
    else if (styles[nv] == IVEC) buf[m++] = ubuf(atom->ivector[index[nv]][i]).d;
    else if (styles[nv] == DVEC) buf[m++] = atom->dvector[index[nv]][i];
    else if (styles[nv] == IARRAY) {
      ncol = cols[nv];
      for (k = 0; k < ncol; k++)
        buf[m++] = ubuf(atom->iarray[index[nv]][i][k]).d;
    } else if (styles[nv] == DARRAY) {
      ncol = cols[nv];
      for (k = 0; k < ncol; k++)
        buf[m++] = atom->darray[index[nv]][i][k];
>>>>>>> a587f674
    }
  }

  return m;
}

/* ----------------------------------------------------------------------
   unpack values in local atom-based array from exchange with another proc
------------------------------------------------------------------------- */

int FixPropertyAtom::unpack_exchange(int nlocal, double *buf)
{
  int k,ncol;

  int m = 0;
  for (int nv = 0; nv < nvalue; nv++) {
    if (styles[nv] == MOLECULE)
      atom->molecule[nlocal] = (tagint) ubuf(buf[m++]).i;
    else if (styles[nv] == CHARGE)
      atom->q[nlocal] = buf[m++];
    else if (styles[nv] == RMASS)
      atom->rmass[nlocal] = buf[m++];
    else if (styles[nv] == IVEC)
      atom->ivector[index[nv]][nlocal] = (int) ubuf(buf[m++]).i;
    else if (styles[nv] == DVEC)
      atom->dvector[index[nv]][nlocal] = buf[m++];
    else if (styles[nv] == IARRAY) {
      ncol = cols[nv];
      for (k = 0; k < ncol; k++)
        atom->iarray[index[nv]][nlocal][k] = (int) ubuf(buf[m++]).i;
    } else if (styles[nv] == DARRAY) {
      ncol = cols[nv];
      for (k = 0; k < ncol; k++)
        atom->darray[index[nv]][nlocal][k] = buf[m++];
    }
  }

  return m;
}

/* ----------------------------------------------------------------------
   pack values in local atom-based arrays for restart file
------------------------------------------------------------------------- */

int FixPropertyAtom::pack_restart(int i, double *buf)
{
  int k,ncol;

  // pack buf[0] this way because other fixes unpack it

  buf[0] = values_peratom+1;

  int m = 1;
  for (int nv = 0; nv < nvalue; nv++) {
    if (styles[nv] == MOLECULE) buf[m++] = ubuf(atom->molecule[i]).d;
    else if (styles[nv] == CHARGE) buf[m++] = atom->q[i];
    else if (styles[nv] == RMASS) buf[m++] = atom->rmass[i];
    else if (styles[nv] == IVEC) buf[m++] = ubuf(atom->ivector[index[nv]][i]).d;
    else if (styles[nv] == DVEC) buf[m++] = atom->dvector[index[nv]][i];
    else if (styles[nv] == IARRAY) {
      ncol = cols[nv];
      for (k = 0; k < ncol; k++)
        buf[m++] = ubuf(atom->iarray[index[nv]][i][k]).d;
    } else if (styles[nv] == DARRAY) {
      ncol = cols[nv];
      for (k = 0; k < ncol; k++)
        buf[m++] = atom->darray[index[nv]][i][k];
    }
  }

  return values_peratom+1;
}

/* ----------------------------------------------------------------------
   unpack values from atom->extra array to restart the fix
------------------------------------------------------------------------- */

void FixPropertyAtom::unpack_restart(int nlocal, int nth)
{
  int k,ncol;
  double **extra = atom->extra;

  // skip to Nth set of extra values
  // unpack the Nth first values this way because other fixes pack them

  int m = 0;
  for (int i = 0; i < nth; i++) m += static_cast<int> (extra[nlocal][m]);
  m++;

  for (int nv = 0; nv < nvalue; nv++) {
    if (styles[nv] == MOLECULE)
      atom->molecule[nlocal] = (tagint) ubuf(extra[nlocal][m++]).i;
    else if (styles[nv] == CHARGE)
      atom->q[nlocal] = extra[nlocal][m++];
    else if (styles[nv] == RMASS)
      atom->rmass[nlocal] = extra[nlocal][m++];
    else if (styles[nv] == IVEC)
      atom->ivector[index[nv]][nlocal] = (int) ubuf(extra[nlocal][m++]).i;
    else if (styles[nv] == DVEC)
      atom->dvector[index[nv]][nlocal] = extra[nlocal][m++];
    else if (styles[nv] == IARRAY) {
      ncol = cols[nv];
      for (k = 0; k < ncol; k++)
        atom->iarray[index[nv]][nlocal][k] = (int) ubuf(extra[nlocal][m++]).i;
    } else if (styles[nv] == DARRAY) {
      ncol = cols[nv];
      for (k = 0; k < ncol; k++)
        atom->darray[index[nv]][nlocal][k] = extra[nlocal][m++];
    }
  }
}

/* ----------------------------------------------------------------------
   maxsize of any atom's restart data
------------------------------------------------------------------------- */

int FixPropertyAtom::maxsize_restart()
{
  return values_peratom+1;
}

/* ----------------------------------------------------------------------
   size of atom nlocal's restart data
------------------------------------------------------------------------- */

int FixPropertyAtom::size_restart(int /*nlocal*/)
{
  return values_peratom+1;
}<|MERGE_RESOLUTION|>--- conflicted
+++ resolved
@@ -550,39 +550,24 @@
       atom->q[j] = atom->q[i];
     else if (styles[nv] == RMASS)
       atom->rmass[j] = atom->rmass[i];
-<<<<<<< HEAD
-    else if (style[nv] == IVEC) {
+    else if (styles[nv] == IVEC) {
       atom->ivector[index[nv]][j] = atom->ivector[index[nv]][i];
       atom->ivector[index[nv]][i] = 0;
-    } else if (style[nv] == DVEC) {
+    } else if (styles[nv] == DVEC)
       atom->dvector[index[nv]][j] = atom->dvector[index[nv]][i];
       atom->dvector[index[nv]][i] = 0.0;
-    } else if (style[nv] == IARRAY) {
+    } else if (styles[nv] == IARRAY) {
       ncol = cols[nv];
       for (k = 0; k < ncol; k++) {
-	    atom->iarray[index[nv]][j][k] = atom->iarray[index[nv]][i][k];
+        atom->iarray[index[nv]][j][k] = atom->iarray[index[nv]][i][k];
         atom->iarray[index[nv]][i][k] = 0;
       }
-    } else if (style[nv] == DARRAY) {
+    } else if (styles[nv] == DARRAY) {
       ncol = cols[nv];
       for (k = 0; k < ncol; k++) {
-	    atom->darray[index[nv]][j][k] = atom->darray[index[nv]][i][k];
-        atom->darray[index[nv]][i][k] = 0.0;
-      }
-=======
-    else if (styles[nv] == IVEC)
-      atom->ivector[index[nv]][j] = atom->ivector[index[nv]][i];
-    else if (styles[nv] == DVEC)
-      atom->dvector[index[nv]][j] = atom->dvector[index[nv]][i];
-    else if (styles[nv] == IARRAY) {
-      ncol = cols[nv];
-      for (k = 0; k < ncol; k++)
-        atom->iarray[index[nv]][j][k] = atom->iarray[index[nv]][i][k];
-    } else if (styles[nv] == DARRAY) {
-      ncol = cols[nv];
-      for (k = 0; k < ncol; k++)
         atom->darray[index[nv]][j][k] = atom->darray[index[nv]][i][k];
->>>>>>> a587f674
+        atom->darray[index[nv]][i][k] = 0.0;        
+      }
     }
   }
 }
@@ -714,43 +699,27 @@
 
   int m = 0;
   for (int nv = 0; nv < nvalue; nv++) {
-<<<<<<< HEAD
-    if (style[nv] == MOLECULE) buf[m++] = ubuf(atom->molecule[i]).d;
-    else if (style[nv] == CHARGE) buf[m++] = atom->q[i];
-    else if (style[nv] == RMASS) buf[m++] = atom->rmass[i];
-    else if (style[nv] == IVEC) {
-      buf[m++] = ubuf(atom->ivector[index[nv]][i]).d;
-      atom->ivector[index[nv]][i] = 0;
-    } else if (style[nv] == DVEC) {
-      buf[m++] = atom->dvector[index[nv]][i];
-      atom->dvector[index[nv]][i] = 0;
-    } else if (style[nv] == IARRAY) {
-      ncol = cols[nv];
-      for (k = 0; k < ncol; k++) {
-	    buf[m++] = ubuf(atom->iarray[index[nv]][i][k]).d;
-        atom->iarray[index[nv]][i][k] = 0;
-      }
-    } else if (style[nv] == DARRAY) {
-      ncol = cols[nv];
-      for (k = 0; k < ncol; k++) {
-	    buf[m++] = atom->darray[index[nv]][i][k];
-        atom->darray[index[nv]][i][k] = 0.0;
-      }
-=======
     if (styles[nv] == MOLECULE) buf[m++] = ubuf(atom->molecule[i]).d;
     else if (styles[nv] == CHARGE) buf[m++] = atom->q[i];
     else if (styles[nv] == RMASS) buf[m++] = atom->rmass[i];
-    else if (styles[nv] == IVEC) buf[m++] = ubuf(atom->ivector[index[nv]][i]).d;
-    else if (styles[nv] == DVEC) buf[m++] = atom->dvector[index[nv]][i];
-    else if (styles[nv] == IARRAY) {
-      ncol = cols[nv];
-      for (k = 0; k < ncol; k++)
+    else if (styles[nv] == IVEC) {
+      buf[m++] = ubuf(atom->ivector[index[nv]][i]).d;
+      atom->ivector[index[nv]][i] = 0;
+    } else if (styles[nv] == DVEC) {
+      buf[m++] = atom->dvector[index[nv]][i];
+      atom->dvector[index[nv]][i] = 0.0;
+    } else if (styles[nv] == IARRAY) {
+      ncol = cols[nv];
+      for (k = 0; k < ncol; k++) {
         buf[m++] = ubuf(atom->iarray[index[nv]][i][k]).d;
-    } else if (styles[nv] == DARRAY) {
-      ncol = cols[nv];
-      for (k = 0; k < ncol; k++)
+        atom->iarray[index[nv]][i][k] = 0;
+      }
+    } else if (styles[nv] == DARRAY) {
+      ncol = cols[nv];
+      for (k = 0; k < ncol; k++) {
         buf[m++] = atom->darray[index[nv]][i][k];
->>>>>>> a587f674
+        atom->darray[index[nv]][i][k] = 0.0;
+      }
     }
   }
 
