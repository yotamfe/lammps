// -*- c++ -*-

// This file is part of the Collective Variables module (Colvars).
// The original version of Colvars and its updates are located at:
// https://github.com/Colvars/colvars
// Please update all Colvars source files before making any changes.
// If you wish to distribute your changes, please submit them to the
// Colvars repository at GitHub.

/* ----------------------------------------------------------------------
   LAMMPS - Large-scale Atomic/Molecular Massively Parallel Simulator
   http://lammps.sandia.gov, Sandia National Laboratories
   Steve Plimpton, sjplimp@sandia.gov

   Copyright (2003) Sandia Corporation.  Under the terms of Contract
   DE-AC04-94AL85000 with Sandia Corporation, the U.S. Government retains
   certain rights in this software.  This software is distributed under
   the GNU General Public License.

   See the README file in the top-level LAMMPS directory.
------------------------------------------------------------------------- */

/* ----------------------------------------------------------------------
   Contributing author:  Axel Kohlmeyer (Temple U)
------------------------------------------------------------------------- */

#include "fix_colvars.h"
#include <mpi.h>
#include <cstdlib>
#include <cstring>
#include <iostream>
#include <string>
#include <vector>
#include <memory>

#include "atom.h"
#include "comm.h"
#include "domain.h"
#include "error.h"
#include "force.h"
#include "memory.h"
#include "modify.h"
#include "respa.h"
#include "universe.h"
#include "update.h"
#include "citeme.h"

#include "colvarproxy_lammps.h"
#include "colvarmodule.h"

static const char colvars_pub[] =
  "fix colvars command:\n\n"
  "@Article{fiorin13,\n"
  " author =  {G.~Fiorin and M.{\\,}L.~Klein and J.~H{\\'e}nin},\n"
  " title =   {Using collective variables to drive molecular"
  " dynamics simulations},\n"
  " journal = {Mol.~Phys.},\n"
  " year =    2013,\n"
  " note =    {doi: 10.1080/00268976.2013.813594}\n"
  "}\n\n";

/* struct for packed data communication of coordinates and forces. */
struct LAMMPS_NS::commdata {
  int tag,type;
  double x,y,z,m,q;
};

inline std::ostream & operator<< (std::ostream &out, const LAMMPS_NS::commdata &cd)
{
  out << " (" << cd.tag << "/" << cd.type << ": "
      << cd.x << ", " << cd.y << ", " << cd.z << ") ";
  return out;
}

/* re-usable integer hash table code with static linkage. */

/** hash table top level data structure */
typedef struct inthash_t {
  struct inthash_node_t **bucket;        /* array of hash nodes */
  int size;                           /* size of the array */
  int entries;                        /* number of entries in table */
  int downshift;                      /* shift cound, used in hash function */
  int mask;                           /* used to select bits for hashing */
} inthash_t;

/** hash table node data structure */
typedef struct inthash_node_t {
  int data;                           /* data in hash node */
  int key;                            /* key for hash lookup */
  struct inthash_node_t *next;        /* next node in hash chain */
} inthash_node_t;

#define HASH_FAIL  -1
#define HASH_LIMIT  0.5

/* initialize new hash table  */
static void inthash_init(inthash_t *tptr, int buckets);
/* lookup entry in hash table */
static int inthash_lookup(void *tptr, int key);
/* insert an entry into hash table. */
static int inthash_insert(inthash_t *tptr, int key, int data);
/* delete the hash table */
static void inthash_destroy(inthash_t *tptr);

/************************************************************************
 * integer hash code:
 ************************************************************************/

/* inthash() - Hash function returns a hash number for a given key.
 * tptr: Pointer to a hash table, key: The key to create a hash number for */
static int inthash(const inthash_t *tptr, int key) {
  int hashvalue;

  hashvalue = (((key*1103515249)>>tptr->downshift) & tptr->mask);
  if (hashvalue < 0) {
    hashvalue = 0;
  }

  return hashvalue;
}

/*
 *  rebuild_table_int() - Create new hash table when old one fills up.
 *
 *  tptr: Pointer to a hash table
 */
static void rebuild_table_int(inthash_t *tptr) {
  inthash_node_t **old_bucket, *old_hash, *tmp;
  int old_size, h, i;

  old_bucket=tptr->bucket;
  old_size=tptr->size;

  /* create a new table and rehash old buckets */
  inthash_init(tptr, old_size<<1);
  for (i=0; i<old_size; i++) {
    old_hash=old_bucket[i];
    while(old_hash) {
      tmp=old_hash;
      old_hash=old_hash->next;
      h=inthash(tptr, tmp->key);
      tmp->next=tptr->bucket[h];
      tptr->bucket[h]=tmp;
      tptr->entries++;
    } /* while */
  } /* for */

  /* free memory used by old table */
  free(old_bucket);

  return;
}

/*
 *  inthash_init() - Initialize a new hash table.
 *
 *  tptr: Pointer to the hash table to initialize
 *  buckets: The number of initial buckets to create
 */
void inthash_init(inthash_t *tptr, int buckets) {

  /* make sure we allocate something */
  if (buckets==0)
    buckets=16;

  /* initialize the table */
  tptr->entries=0;
  tptr->size=2;
  tptr->mask=1;
  tptr->downshift=29;

  /* ensure buckets is a power of 2 */
  while (tptr->size<buckets) {
    tptr->size<<=1;
    tptr->mask=(tptr->mask<<1)+1;
    tptr->downshift--;
  } /* while */

  /* allocate memory for table */
  tptr->bucket=(inthash_node_t **) calloc(tptr->size, sizeof(inthash_node_t *));

  return;
}

/*
 *  inthash_lookup() - Lookup an entry in the hash table and return a pointer to
 *    it or HASH_FAIL if it wasn't found.
 *
 *  tptr: Pointer to the hash table
 *  key: The key to lookup
 */
int inthash_lookup(void *ptr, int key) {
  const inthash_t *tptr = (const inthash_t *) ptr;
  int h;
  inthash_node_t *node;


  /* find the entry in the hash table */
  h=inthash(tptr, key);
  for (node=tptr->bucket[h]; node!=NULL; node=node->next) {
    if (node->key == key)
      break;
  }

  /* return the entry if it exists, or HASH_FAIL */
  return(node ? node->data : HASH_FAIL);
}

/*
 *  inthash_insert() - Insert an entry into the hash table.  If the entry already
 *  exists return a pointer to it, otherwise return HASH_FAIL.
 *
 *  tptr: A pointer to the hash table
 *  key: The key to insert into the hash table
 *  data: A pointer to the data to insert into the hash table
 */
int inthash_insert(inthash_t *tptr, int key, int data) {
  int tmp;
  inthash_node_t *node;
  int h;

  /* check to see if the entry exists */
  if ((tmp=inthash_lookup(tptr, key)) != HASH_FAIL)
    return(tmp);

  /* expand the table if needed */
  while (tptr->entries>=HASH_LIMIT*tptr->size)
    rebuild_table_int(tptr);

  /* insert the new entry */
  h=inthash(tptr, key);
  node=(struct inthash_node_t *) malloc(sizeof(inthash_node_t));
  node->data=data;
  node->key=key;
  node->next=tptr->bucket[h];
  tptr->bucket[h]=node;
  tptr->entries++;

  return HASH_FAIL;
}

/*
 * inthash_destroy() - Delete the entire table, and all remaining entries.
 *
 */
void inthash_destroy(inthash_t *tptr) {
  inthash_node_t *node, *last;
  int i;

  for (i=0; i<tptr->size; i++) {
    node = tptr->bucket[i];
    while (node != NULL) {
      last = node;
      node = node->next;
      free(last);
    }
  }

  /* free the entire array of buckets */
  if (tptr->bucket != NULL) {
    free(tptr->bucket);
    memset(tptr, 0, sizeof(inthash_t));
  }
}

/***************************************************************/

using namespace LAMMPS_NS;
using namespace FixConst;

// initialize static class members
int FixColvars::instances=0;

/***************************************************************
 create class and parse arguments in LAMMPS script. Syntax:

 fix ID group-ID colvars <config_file> [optional flags...]

 optional keyword value pairs:

  input   <input prefix>    (for restarting/continuing, defaults to
                             NULL, but set to <output prefix> at end)
  output  <output prefix>   (defaults to 'out')
  seed    <integer>         (seed for RNG, defaults to '1966')
  tstat   <fix label>       (label of thermostatting fix)

 ***************************************************************/
FixColvars::FixColvars(LAMMPS *lmp, int narg, char **arg) :
  Fix(lmp, narg, arg)
{
  if (narg < 4)
    error->all(FLERR,"Illegal fix colvars command: too few arguments");

  if (instances > 0)
    error->all(FLERR,"Only one colvars fix can be active at a time");
  ++instances;

  scalar_flag = 1;
  global_freq = 1;
  nevery = 1;
  extscalar = 1;
  restart_global = 1;

  me = comm->me;
  root2root = MPI_COMM_NULL;

  conf_file = strdup(arg[3]);
  rng_seed = 1966;
  unwrap_flag = 1;

  inp_name = NULL;
  out_name = NULL;
  tmp_name = NULL;

  /* parse optional arguments */
  int argsdone = 4;
  while (argsdone < narg) {
    // we have keyword/value pairs. check if value is missing
    if (argsdone+1 == narg)
      error->all(FLERR,"Missing argument to keyword");

    if (0 == strcmp(arg[argsdone], "input")) {
      inp_name = strdup(arg[argsdone+1]);
    } else if (0 == strcmp(arg[argsdone], "output")) {
      out_name = strdup(arg[argsdone+1]);
    } else if (0 == strcmp(arg[argsdone], "seed")) {
      rng_seed = force->inumeric(FLERR,arg[argsdone+1]);
    } else if (0 == strcmp(arg[argsdone], "unwrap")) {
      if (0 == strcmp(arg[argsdone+1], "yes")) {
        unwrap_flag = 1;
      } else if (0 == strcmp(arg[argsdone+1], "no")) {
        unwrap_flag = 0;
      } else {
        error->all(FLERR,"Incorrect fix colvars unwrap flag");
      }
    } else if (0 == strcmp(arg[argsdone], "tstat")) {
      tmp_name = strdup(arg[argsdone+1]);
    } else {
      error->all(FLERR,"Unknown fix colvars parameter");
    }
    ++argsdone; ++argsdone;
  }

  if (!out_name) out_name = strdup("out");

  /* initialize various state variables. */
  tstat_id = -1;
  energy = 0.0;
  nlevels_respa = 0;
  init_flag = 0;
  num_coords = 0;
  comm_buf = NULL;
  force_buf = NULL;
  proxy = NULL;
  idmap = NULL;

  /* storage required to communicate a single coordinate or force. */
  size_one = sizeof(struct commdata);

  if (lmp->citeme) lmp->citeme->add(colvars_pub);
}

/*********************************
 * Clean up on deleting the fix. *
 *********************************/
FixColvars::~FixColvars()
{
  memory->sfree(conf_file);
  memory->sfree(inp_name);
  memory->sfree(out_name);
  memory->sfree(tmp_name);
  memory->sfree(comm_buf);

  if (proxy) {
    delete proxy;
    inthash_t *hashtable = (inthash_t *)idmap;
    inthash_destroy(hashtable);
    delete hashtable;
  }

  if (root2root != MPI_COMM_NULL)
    MPI_Comm_free(&root2root);

  --instances;
}

/* ---------------------------------------------------------------------- */

int FixColvars::setmask()
{
  int mask = 0;
  mask |= THERMO_ENERGY;
  mask |= MIN_POST_FORCE;
  mask |= POST_FORCE;
  mask |= POST_FORCE_RESPA;
  mask |= END_OF_STEP;
  mask |= POST_RUN;
  return mask;
}

/* ---------------------------------------------------------------------- */

// initial checks for colvars run.

void FixColvars::init()
{
  if (atom->tag_enable == 0)
    error->all(FLERR,"Cannot use fix colvars without atom IDs");

  if (atom->map_style == 0)
    error->all(FLERR,"Fix colvars requires an atom map, see atom_modify");

  if ((me == 0) && (update->whichflag == 2))
    error->warning(FLERR,"Using fix colvars with minimization");

  if (strstr(update->integrate_style,"respa"))
    nlevels_respa = ((Respa *) update->integrate)->nlevels;
}


/* ---------------------------------------------------------------------- */

void FixColvars::one_time_init()
{
  int i,tmp;

  if (init_flag) return;
  init_flag = 1;

  if (universe->nworlds > 1) {
    // create inter root communicator
    int color = 1;
    if (me == 0) color = 0;
    MPI_Comm_split(universe->uworld,color,universe->iworld,&root2root);
  }

  // create and initialize the colvars proxy

  if (me == 0) {
    if (screen) fputs("colvars: Creating proxy instance\n",screen);
    if (logfile) fputs("colvars: Creating proxy instance\n",logfile);

#ifdef LAMMPS_BIGBIG
    if (screen) fputs("colvars: cannot handle atom ids > 2147483647\n",screen);
    if (logfile) fputs("colvars: cannot handle atom ids > 2147483647\n",logfile);
#endif

    if (inp_name) {
      if (strcmp(inp_name,"NULL") == 0) {
        memory->sfree(inp_name);
        inp_name = NULL;
      }
    }

    // try to determine thermostat target temperature
    double t_target = 0.0;
    if (tmp_name) {
      if (strcmp(tmp_name,"NULL") == 0) {
        tstat_id = -1;
      } else {
        tstat_id = modify->find_fix(tmp_name);
        if (tstat_id < 0) error->one(FLERR,"Could not find tstat fix ID");
        double *tt = (double*)modify->fix[tstat_id]->extract("t_target",tmp);
        if (tt) t_target = *tt;
      }
    }

    proxy = new colvarproxy_lammps(lmp,inp_name,out_name,
                                   rng_seed,t_target,root2root);
    proxy->init(conf_file);

    num_coords = (proxy->modify_atom_positions()->size());
  }

  // send the list of all colvar atom IDs to all nodes.
  // also initialize and build hashtable on master.

  MPI_Bcast(&num_coords, 1, MPI_INT, 0, world);
  memory->create(taglist,num_coords,"colvars:taglist");
  memory->create(force_buf,3*num_coords,"colvars:force_buf");

  if (me == 0) {
    std::vector<int> &tl = *(proxy->modify_atom_ids());
    inthash_t *hashtable=new inthash_t;
    inthash_init(hashtable, num_coords);
    idmap = (void *)hashtable;

    for (i=0; i < num_coords; ++i) {
      taglist[i] = tl[i];
      inthash_insert(hashtable, tl[i], i);
    }
  }
  MPI_Bcast(taglist, num_coords, MPI_LMP_TAGINT, 0, world);
}

/* ---------------------------------------------------------------------- */

int FixColvars::modify_param(int narg, char **arg)
{
  if (strcmp(arg[0],"configfile") == 0) {
    if (narg < 2) error->all(FLERR,"Illegal fix_modify command");
    if (me == 0) {
      if (! proxy)
        error->one(FLERR,"Cannot use fix_modify before initialization");
<<<<<<< HEAD
      proxy->add_config_file(arg[1]);
=======
      return proxy->add_config_file(arg[1]) == COLVARS_OK ? 0 : 2;
>>>>>>> 5e3fe197
    }
    return 2;
  } else if (strcmp(arg[0],"config") == 0) {
    if (narg < 2) error->all(FLERR,"Illegal fix_modify command");
    if (me == 0) {
      if (! proxy)
        error->one(FLERR,"Cannot use fix_modify before initialization");
<<<<<<< HEAD
      std::string conf(arg[1]);
      proxy->add_config_string(conf);
=======
      std::string const conf(arg[1]);
      return proxy->add_config_string(conf) == COLVARS_OK ? 0 : 2;
    }
    return 2;
  } else if (strcmp(arg[0],"load") == 0) {
    if (narg < 2) error->all(FLERR,"Illegal fix_modify command");
    if (me == 0) {
      if (! proxy)
        error->one(FLERR,"Cannot use fix_modify before initialization");
      return proxy->read_state_file(arg[1]) == COLVARS_OK ? 0 : 2;
>>>>>>> 5e3fe197
    }
    return 2;
  }
  return 0;
}

/* ---------------------------------------------------------------------- */

void FixColvars::setup(int vflag)
{
  const tagint * const tag  = atom->tag;
  const int * const type = atom->type;
  int i,nme,tmp,ndata;
  int nlocal = atom->nlocal;

  MPI_Status status;
  MPI_Request request;

  one_time_init();

  // determine size of comm buffer
  nme=0;
  for (i=0; i < num_coords; ++i) {
    const tagint k = atom->map(taglist[i]);
    if ((k >= 0) && (k < nlocal))
      ++nme;
  }

  MPI_Allreduce(&nme,&nmax,1,MPI_INT,MPI_MAX,world);
  memory->create(comm_buf,nmax,"colvars:comm_buf");

  const double * const * const x = atom->x;
  const imageint * const image = atom->image;

  const double xprd = domain->xprd;
  const double yprd = domain->yprd;
  const double zprd = domain->zprd;
  const double xy = domain->xy;
  const double xz = domain->xz;
  const double yz = domain->yz;

  if (me == 0) {

    std::vector<int>           &id = *(proxy->modify_atom_ids());
    std::vector<int>           &tp = *(proxy->modify_atom_types());
    std::vector<cvm::atom_pos> &cd = *(proxy->modify_atom_positions());
    std::vector<cvm::rvector>  &of = *(proxy->modify_atom_total_forces());
    std::vector<cvm::real>     &m  = *(proxy->modify_atom_masses());
    std::vector<cvm::real>     &q  = *(proxy->modify_atom_charges());

    // store coordinate data in holding array, clear old forces


    for (i=0; i<num_coords; ++i) {
      const tagint k = atom->map(taglist[i]);
      if ((k >= 0) && (k < nlocal)) {

        of[i].x = of[i].y = of[i].z = 0.0;

        if (unwrap_flag) {
          const int ix = (image[k] & IMGMASK) - IMGMAX;
          const int iy = (image[k] >> IMGBITS & IMGMASK) - IMGMAX;
          const int iz = (image[k] >> IMG2BITS) - IMGMAX;

          cd[i].x = x[k][0] + ix * xprd + iy * xy + iz * xz;
          cd[i].y = x[k][1] + iy * yprd + iz * yz;
          cd[i].z = x[k][2] + iz * zprd;
        } else {
          cd[i].x = x[k][0];
          cd[i].y = x[k][1];
          cd[i].z = x[k][2];
        }
        if (atom->rmass_flag) {
          m[i] = atom->rmass[k];
        } else {
          m[i] = atom->mass[type[k]];
        }
        if (atom->q_flag) {
          q[i] = atom->q[k];
        }
      }
    }

    // loop over procs to receive and apply remote data

    for (i=1; i < comm->nprocs; ++i) {
      int maxbuf = nmax*size_one;
      MPI_Irecv(comm_buf, maxbuf, MPI_BYTE, i, 0, world, &request);
      MPI_Send(&tmp, 0, MPI_INT, i, 0, world);
      MPI_Wait(&request, &status);
      MPI_Get_count(&status, MPI_BYTE, &ndata);
      ndata /= size_one;

      for (int k=0; k<ndata; ++k) {

        const int j = inthash_lookup(idmap, comm_buf[k].tag);

        if (j != HASH_FAIL) {

          tp[j] = comm_buf[k].type;

          cd[j].x = comm_buf[k].x;
          cd[j].y = comm_buf[k].y;
          cd[j].z = comm_buf[k].z;

          m[j] = comm_buf[k].m;
          q[j] = comm_buf[k].q;

          of[j].x = of[j].y = of[j].z = 0.0;
        }
      }
    }
  } else { // me != 0

    // copy coordinate data into communication buffer

    nme = 0;
    for (i=0; i<num_coords; ++i) {
      const tagint k = atom->map(taglist[i]);
      if ((k >= 0) && (k < nlocal)) {

        comm_buf[nme].tag  = tag[k];
        comm_buf[nme].type = type[k];

        if (unwrap_flag) {
          const int ix = (image[k] & IMGMASK) - IMGMAX;
          const int iy = (image[k] >> IMGBITS & IMGMASK) - IMGMAX;
          const int iz = (image[k] >> IMG2BITS) - IMGMAX;

          comm_buf[nme].x = x[k][0] + ix * xprd + iy * xy + iz * xz;
          comm_buf[nme].y = x[k][1] + iy * yprd + iz * yz;
          comm_buf[nme].z = x[k][2] + iz * zprd;
        } else {
          comm_buf[nme].x = x[k][0];
          comm_buf[nme].y = x[k][1];
          comm_buf[nme].z = x[k][2];
        }

        if (atom->rmass_flag) {
          comm_buf[nme].m = atom->rmass[k];
        } else {
          comm_buf[nme].m = atom->mass[type[k]];
        }

        if (atom->q_flag) {
          comm_buf[nme].q = atom->q[k];
        }

        ++nme;
      }
    }
    /* blocking receive to wait until it is our turn to send data. */
    MPI_Recv(&tmp, 0, MPI_INT, 0, 0, world, MPI_STATUS_IGNORE);
    MPI_Rsend(comm_buf, nme*size_one, MPI_BYTE, 0, 0, world);
  }

  // run pre-run setup in colvarproxy
  if (me == 0)
    proxy->setup();

  // initialize forces
  if (strstr(update->integrate_style,"verlet") || (update->whichflag == 2))
    post_force(vflag);
  else {
    ((Respa *) update->integrate)->copy_flevel_f(nlevels_respa-1);
    post_force_respa(vflag,nlevels_respa-1,0);
    ((Respa *) update->integrate)->copy_f_flevel(nlevels_respa-1);
  }
}

/* ---------------------------------------------------------------------- */
/* Main colvars handler:
 * Send coodinates and add colvar forces to atoms. */
void FixColvars::post_force(int /*vflag*/)
{
  // some housekeeping: update status of the proxy as needed.
  if (me == 0) {
    if (proxy->want_exit())
      error->one(FLERR,"Run aborted on request from colvars module.\n");

    if (tstat_id < 0) {
      proxy->set_temperature(0.0);
    } else {
      int tmp;
      // get thermostat target temperature from corresponding fix,
      // if the fix supports extraction.
      double *tt = (double *) modify->fix[tstat_id]->extract("t_target",tmp);
      if (tt)
        proxy->set_temperature(*tt);
      else
        proxy->set_temperature(0.0);
    }
  }

  const tagint * const tag = atom->tag;
  const double * const * const x = atom->x;
  double * const * const f = atom->f;
  const imageint * const image = atom->image;

  const double xprd = domain->xprd;
  const double yprd = domain->yprd;
  const double zprd = domain->zprd;
  const double xy = domain->xy;
  const double xz = domain->xz;
  const double yz = domain->yz;
  const int nlocal = atom->nlocal;

  /* check and potentially grow local communication buffers. */
  int i,nmax_new,nme=0;
  for (i=0; i < num_coords; ++i) {
    const tagint k = atom->map(taglist[i]);
    if ((k >= 0) && (k < nlocal))
      ++nme;
  }

  MPI_Allreduce(&nme,&nmax_new,1,MPI_INT,MPI_MAX,world);
  if (nmax_new > nmax) {
    nmax = nmax_new;
    memory->grow(comm_buf,nmax,"colvars:comm_buf");
  }

  MPI_Status status;
  MPI_Request request;
  int tmp, ndata;

  if (me == 0) {

    std::vector<cvm::atom_pos> &cd = *(proxy->modify_atom_positions());

    // store coordinate data

    for (i=0; i<num_coords; ++i) {
      const tagint k = atom->map(taglist[i]);
      if ((k >= 0) && (k < nlocal)) {

        if (unwrap_flag) {
          const int ix = (image[k] & IMGMASK) - IMGMAX;
          const int iy = (image[k] >> IMGBITS & IMGMASK) - IMGMAX;
          const int iz = (image[k] >> IMG2BITS) - IMGMAX;

          cd[i].x = x[k][0] + ix * xprd + iy * xy + iz * xz;
          cd[i].y = x[k][1] + iy * yprd + iz * yz;
          cd[i].z = x[k][2] + iz * zprd;
        } else {
          cd[i].x = x[k][0];
          cd[i].y = x[k][1];
          cd[i].z = x[k][2];
        }
      }
    }

    /* loop over procs to receive remote data */
    for (i=1; i < comm->nprocs; ++i) {
      int maxbuf = nmax*size_one;
      MPI_Irecv(comm_buf, maxbuf, MPI_BYTE, i, 0, world, &request);
      MPI_Send(&tmp, 0, MPI_INT, i, 0, world);
      MPI_Wait(&request, &status);
      MPI_Get_count(&status, MPI_BYTE, &ndata);
      ndata /= size_one;

      for (int k=0; k<ndata; ++k) {
        const int j = inthash_lookup(idmap, comm_buf[k].tag);
        if (j != HASH_FAIL) {
          cd[j].x = comm_buf[k].x;
          cd[j].y = comm_buf[k].y;
          cd[j].z = comm_buf[k].z;
        }
      }
    }

  } else { // me != 0
    /* copy coordinate data into communication buffer */
    nme = 0;
    for (i=0; i<num_coords; ++i) {
      const tagint k = atom->map(taglist[i]);
      if ((k >= 0) && (k < nlocal)) {
        comm_buf[nme].tag = tag[k];

        if (unwrap_flag) {
          const int ix = (image[k] & IMGMASK) - IMGMAX;
          const int iy = (image[k] >> IMGBITS & IMGMASK) - IMGMAX;
          const int iz = (image[k] >> IMG2BITS) - IMGMAX;

          comm_buf[nme].x = x[k][0] + ix * xprd + iy * xy + iz * xz;
          comm_buf[nme].y = x[k][1] + iy * yprd + iz * yz;
          comm_buf[nme].z = x[k][2] + iz * zprd;
        } else {
          comm_buf[nme].x = x[k][0];
          comm_buf[nme].y = x[k][1];
          comm_buf[nme].z = x[k][2];
        }

        ++nme;
      }
    }
    /* blocking receive to wait until it is our turn to send data. */
    MPI_Recv(&tmp, 0, MPI_INT, 0, 0, world, MPI_STATUS_IGNORE);
    MPI_Rsend(comm_buf, nme*size_one, MPI_BYTE, 0, 0, world);
  }

  ////////////////////////////////////////////////////////////////////////
  // call our workhorse and retrieve additional information.
  if (me == 0) {
    energy = proxy->compute();
    store_forces = proxy->total_forces_enabled();
  }
  ////////////////////////////////////////////////////////////////////////

  // broadcast store_forces flag and energy data to all processors
  MPI_Bcast(&energy, 1, MPI_DOUBLE, 0, world);
  MPI_Bcast(&store_forces, 1, MPI_INT, 0, world);

  // broadcast and apply biasing forces

  if (me == 0) {

    std::vector<cvm::rvector> &fo = *(proxy->modify_atom_new_colvar_forces());

    double *fbuf = force_buf;
    for (int j=0; j < num_coords; ++j) {
      *fbuf++ = fo[j].x;
      *fbuf++ = fo[j].y;
      *fbuf++ = fo[j].z;
    }
  }
  MPI_Bcast(force_buf, 3*num_coords, MPI_DOUBLE, 0, world);

  for (int i=0; i < num_coords; ++i) {
    const tagint k = atom->map(taglist[i]);
    if ((k >= 0) && (k < nlocal)) {
      f[k][0] += force_buf[3*i+0];
      f[k][1] += force_buf[3*i+1];
      f[k][2] += force_buf[3*i+2];
    }
  }
}

/* ---------------------------------------------------------------------- */
void FixColvars::min_post_force(int vflag)
{
  post_force(vflag);
}

/* ---------------------------------------------------------------------- */
void FixColvars::post_force_respa(int vflag, int ilevel, int /*iloop*/)
{
  /* only process colvar forces on the outmost RESPA level. */
  if (ilevel == nlevels_respa-1) post_force(vflag);
  return;
}

/* ---------------------------------------------------------------------- */
void FixColvars::end_of_step()
{
  if (store_forces) {

    const tagint * const tag = atom->tag;
    double * const * const f = atom->f;
    const int nlocal = atom->nlocal;

    /* check and potentially grow local communication buffers. */
    int i,nmax_new,nme=0;
    for (i=0; i < num_coords; ++i) {
      const tagint k = atom->map(taglist[i]);
      if ((k >= 0) && (k < nlocal))
        ++nme;
    }

    MPI_Allreduce(&nme,&nmax_new,1,MPI_INT,MPI_MAX,world);
    if (nmax_new > nmax) {
      nmax = nmax_new;
      memory->grow(comm_buf,nmax,"colvars:comm_buf");
    }

    MPI_Status status;
    MPI_Request request;
    int tmp, ndata;

    if (me == 0) {

      // store old force data
      std::vector<cvm::rvector> &of = *(proxy->modify_atom_total_forces());

      for (i=0; i<num_coords; ++i) {
        const tagint k = atom->map(taglist[i]);
        if ((k >= 0) && (k < nlocal)) {

          const int j = inthash_lookup(idmap, tag[k]);
          if (j != HASH_FAIL) {
            of[j].x = f[k][0];
            of[j].y = f[k][1];
            of[j].z = f[k][2];
          }
        }
      }

      /* loop over procs to receive remote data */
      for (i=1; i < comm->nprocs; ++i) {
        int maxbuf = nmax*size_one;
        MPI_Irecv(comm_buf, maxbuf, MPI_BYTE, i, 0, world, &request);
        MPI_Send(&tmp, 0, MPI_INT, i, 0, world);
        MPI_Wait(&request, &status);
        MPI_Get_count(&status, MPI_BYTE, &ndata);
        ndata /= size_one;

        for (int k=0; k<ndata; ++k) {
          const int j = inthash_lookup(idmap, comm_buf[k].tag);
          if (j != HASH_FAIL) {
            of[j].x = comm_buf[k].x;
            of[j].y = comm_buf[k].y;
            of[j].z = comm_buf[k].z;
          }
        }
      }

    } else { // me != 0
      /* copy total force data into communication buffer */
      nme = 0;
      for (i=0; i<num_coords; ++i) {
        const tagint k = atom->map(taglist[i]);
        if ((k >= 0) && (k < nlocal)) {
          comm_buf[nme].tag  = tag[k];
          comm_buf[nme].x    = f[k][0];
          comm_buf[nme].y    = f[k][1];
          comm_buf[nme].z    = f[k][2];
          ++nme;
        }
      }
      /* blocking receive to wait until it is our turn to send data. */
      MPI_Recv(&tmp, 0, MPI_INT, 0, 0, world, MPI_STATUS_IGNORE);
      MPI_Rsend(comm_buf, nme*size_one, MPI_BYTE, 0, 0, world);
    }
  }
}

/* ---------------------------------------------------------------------- */

void FixColvars::write_restart(FILE *fp)
{
  if (me == 0) {
    std::string rest_text("");
    proxy->serialize_status(rest_text);
    // TODO call write_output_files()
    const char *cvm_state = rest_text.c_str();
    int len = strlen(cvm_state) + 1; // need to include terminating NULL byte.
    fwrite(&len,sizeof(int),1,fp);
    fwrite(cvm_state,1,len,fp);
  }
}

/* ---------------------------------------------------------------------- */

void FixColvars::restart(char *buf)
{
  one_time_init();

  if (me == 0) {
    std::string rest_text(buf);
    proxy->deserialize_status(rest_text);
  }
}

/* ---------------------------------------------------------------------- */

void FixColvars::post_run()
{
  if (me == 0) {
    proxy->write_output_files();
  }
}

/* ---------------------------------------------------------------------- */

double FixColvars::compute_scalar()
{
  return energy;
}

/* ---------------------------------------------------------------------- */
/* local memory usage. approximately. */
double FixColvars::memory_usage(void)
{
  double bytes = (double) (num_coords * (2*sizeof(int)+3*sizeof(double)));
  bytes += (double) (nmax*size_one) + sizeof(this);
  return bytes;
}<|MERGE_RESOLUTION|>--- conflicted
+++ resolved
@@ -502,11 +502,7 @@
     if (me == 0) {
       if (! proxy)
         error->one(FLERR,"Cannot use fix_modify before initialization");
-<<<<<<< HEAD
-      proxy->add_config_file(arg[1]);
-=======
       return proxy->add_config_file(arg[1]) == COLVARS_OK ? 0 : 2;
->>>>>>> 5e3fe197
     }
     return 2;
   } else if (strcmp(arg[0],"config") == 0) {
@@ -514,10 +510,6 @@
     if (me == 0) {
       if (! proxy)
         error->one(FLERR,"Cannot use fix_modify before initialization");
-<<<<<<< HEAD
-      std::string conf(arg[1]);
-      proxy->add_config_string(conf);
-=======
       std::string const conf(arg[1]);
       return proxy->add_config_string(conf) == COLVARS_OK ? 0 : 2;
     }
@@ -528,7 +520,6 @@
       if (! proxy)
         error->one(FLERR,"Cannot use fix_modify before initialization");
       return proxy->read_state_file(arg[1]) == COLVARS_OK ? 0 : 2;
->>>>>>> 5e3fe197
     }
     return 2;
   }
