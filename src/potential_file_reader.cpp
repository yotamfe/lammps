/* -*- c++ -*- ----------------------------------------------------------
   LAMMPS - Large-scale Atomic/Molecular Massively Parallel Simulator
   http://lammps.sandia.gov, Sandia National Laboratories
   Steve Plimpton, sjplimp@sandia.gov

   Copyright (2003) Sandia Corporation.  Under the terms of Contract
   DE-AC04-94AL85000 with Sandia Corporation, the U.S. Government retains
   certain rights in this software.  This software is distributed under
   the GNU General Public License.

   See the README file in the top-level LAMMPS directory.
------------------------------------------------------------------------- */

/* ----------------------------------------------------------------------
   Contributing authors: Richard Berger (Temple U)
------------------------------------------------------------------------- */

#include "lammps.h"
#include "force.h"
#include "error.h"
#include "comm.h"
#include "potential_file_reader.h"
#include "utils.h"
#include "tokenizer.h"
#include "fmt/format.h"

#include <cstring>

using namespace LAMMPS_NS;

PotentialFileReader::PotentialFileReader(LAMMPS *lmp,
                                         const std::string &filename,
                                         const std::string &potential_name) :
  Pointers(lmp),
  reader(nullptr),
  filename(filename),
  filetype(potential_name + " potential")
{
  if (comm->me != 0) {
    error->one(FLERR, "FileReader should only be called by proc 0!");
  }

<<<<<<< HEAD
  try {
    reader = open_potential(filename);
    if(!reader) {
      error->one(FLERR, fmt::format("cannot open {} potential file {}", potential_name, filename).c_str());
    }
  } catch (FileReaderException & e) {
    error->one(FLERR, e.what());
  }
=======
  fp = force->open_potential(filename.c_str());

  if (fp == NULL)
    error->one(FLERR,fmt::format("Cannot open {} potential file {}: {}",
                                 potential_name, filename, utils::getsyserror()));
>>>>>>> 86382854
}

PotentialFileReader::~PotentialFileReader() {
  delete reader;
}

void PotentialFileReader::ignore_comments(bool value) {
  reader->ignore_comments = value;
}

void PotentialFileReader::skip_line() {
<<<<<<< HEAD
  try {
    reader->skip_line();
  } catch (FileReaderException & e) {
    error->one(FLERR, e.what());
  }
=======
  char *ptr = fgets(line, MAXLINE, fp);
  if (ptr == nullptr)
    error->one(FLERR,fmt::format("Missing line in {} potential file!",
                                 potential_name));
>>>>>>> 86382854
}

char *PotentialFileReader::next_line(int nparams) {
  try {
    return reader->next_line(nparams);
  } catch (FileReaderException & e) {
    error->one(FLERR, e.what());
  }
  return nullptr;
}

void PotentialFileReader::next_dvector(int n, double * list) {
  try {
    return reader->next_dvector(n, list);
  } catch (FileReaderException & e) {
    error->one(FLERR, e.what());
  }
}

<<<<<<< HEAD
ValueTokenizer PotentialFileReader::next_values(int nparams, const std::string & seperators) {
  try {
    return reader->next_values(nparams, seperators);
  } catch (FileReaderException & e) {
    error->one(FLERR, e.what());
  }
  return ValueTokenizer("");
}

double PotentialFileReader::next_double() {
  try {
    char * line = reader->next_line(1);
    return ValueTokenizer(line).next_double();
  } catch (FileReaderException & e) {
    error->one(FLERR, e.what());
  }
  return 0.0;
}

int PotentialFileReader::next_int() {
  try {
    char * line = reader->next_line(1);
    return ValueTokenizer(line).next_int();
  } catch (FileReaderException & e) {
    error->one(FLERR, e.what());
  }
  return 0;
}
=======
  while(nwords < nparams) {
    char *ptr = fgets(&line[n], MAXLINE - n, fp);

    if (ptr == nullptr) {
      // EOF
      if (nwords > 0 && nwords < nparams)
        error->one(FLERR,fmt::format("Incorrect format in {} potential "
                                     "file! {}/{} parameters",
                                     potential_name, nwords, nparams));
      return nullptr;
    }

    // strip comment
    if ((ptr = strchr(line, '#'))) *ptr = '\0';
>>>>>>> 86382854

tagint PotentialFileReader::next_tagint() {
  try {
    char * line = reader->next_line(1);
    return ValueTokenizer(line).next_tagint();
  } catch (FileReaderException & e) {
    error->one(FLERR, e.what());
  }
  return 0;
}

bigint PotentialFileReader::next_bigint() {
  try {
    char * line = reader->next_line(1);
    return ValueTokenizer(line).next_bigint();
  } catch (FileReaderException & e) {
    error->one(FLERR, e.what());
  }
  return 0;
}

std::string PotentialFileReader::next_string() {
  try {
    char * line = reader->next_line(1);
    return ValueTokenizer(line).next_string();
  } catch (FileReaderException & e) {
    error->one(FLERR, e.what());
  }
  return "";
}

<<<<<<< HEAD
TextFileReader * PotentialFileReader::open_potential(const std::string& path) {
  std::string filepath = utils::get_potential_file_path(path);
  std::string date;

  if(!filepath.empty()) {
    date = utils::get_potential_date(filepath, filetype);
=======
void PotentialFileReader::next_dvector(int n, double * list) {
  int i = 0;
  while (i < n) {
    char *ptr = fgets(line, MAXLINE, fp);

    if (ptr == nullptr) {
      // EOF
      if (i < n)
        error->one(FLERR,fmt::format("Incorrect format in {} potential file! "
                                     "{}/{} values", potential_name, i, n));
    }
>>>>>>> 86382854

    if(!date.empty()) {
      utils::logmesg(lmp, fmt::format("Reading potential file {} with DATE: {}", filename, date));
    }
    return new TextFileReader(filepath, filetype);
  }
  return nullptr;
}<|MERGE_RESOLUTION|>--- conflicted
+++ resolved
@@ -40,22 +40,14 @@
     error->one(FLERR, "FileReader should only be called by proc 0!");
   }
 
-<<<<<<< HEAD
   try {
     reader = open_potential(filename);
     if(!reader) {
-      error->one(FLERR, fmt::format("cannot open {} potential file {}", potential_name, filename).c_str());
+      error->one(FLERR, fmt::format("cannot open {} potential file {}", potential_name, filename));
     }
   } catch (FileReaderException & e) {
     error->one(FLERR, e.what());
   }
-=======
-  fp = force->open_potential(filename.c_str());
-
-  if (fp == NULL)
-    error->one(FLERR,fmt::format("Cannot open {} potential file {}: {}",
-                                 potential_name, filename, utils::getsyserror()));
->>>>>>> 86382854
 }
 
 PotentialFileReader::~PotentialFileReader() {
@@ -67,18 +59,11 @@
 }
 
 void PotentialFileReader::skip_line() {
-<<<<<<< HEAD
   try {
     reader->skip_line();
   } catch (FileReaderException & e) {
     error->one(FLERR, e.what());
   }
-=======
-  char *ptr = fgets(line, MAXLINE, fp);
-  if (ptr == nullptr)
-    error->one(FLERR,fmt::format("Missing line in {} potential file!",
-                                 potential_name));
->>>>>>> 86382854
 }
 
 char *PotentialFileReader::next_line(int nparams) {
@@ -98,7 +83,6 @@
   }
 }
 
-<<<<<<< HEAD
 ValueTokenizer PotentialFileReader::next_values(int nparams, const std::string & seperators) {
   try {
     return reader->next_values(nparams, seperators);
@@ -127,22 +111,6 @@
   }
   return 0;
 }
-=======
-  while(nwords < nparams) {
-    char *ptr = fgets(&line[n], MAXLINE - n, fp);
-
-    if (ptr == nullptr) {
-      // EOF
-      if (nwords > 0 && nwords < nparams)
-        error->one(FLERR,fmt::format("Incorrect format in {} potential "
-                                     "file! {}/{} parameters",
-                                     potential_name, nwords, nparams));
-      return nullptr;
-    }
-
-    // strip comment
-    if ((ptr = strchr(line, '#'))) *ptr = '\0';
->>>>>>> 86382854
 
 tagint PotentialFileReader::next_tagint() {
   try {
@@ -174,26 +142,12 @@
   return "";
 }
 
-<<<<<<< HEAD
 TextFileReader * PotentialFileReader::open_potential(const std::string& path) {
   std::string filepath = utils::get_potential_file_path(path);
   std::string date;
 
   if(!filepath.empty()) {
     date = utils::get_potential_date(filepath, filetype);
-=======
-void PotentialFileReader::next_dvector(int n, double * list) {
-  int i = 0;
-  while (i < n) {
-    char *ptr = fgets(line, MAXLINE, fp);
-
-    if (ptr == nullptr) {
-      // EOF
-      if (i < n)
-        error->one(FLERR,fmt::format("Incorrect format in {} potential file! "
-                                     "{}/{} values", potential_name, i, n));
-    }
->>>>>>> 86382854
 
     if(!date.empty()) {
       utils::logmesg(lmp, fmt::format("Reading potential file {} with DATE: {}", filename, date));
