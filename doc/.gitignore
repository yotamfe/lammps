/old
/html
<<<<<<< HEAD
/latex
=======
/html-offline
/latex
/mathjax
>>>>>>> 5e3fe197
/spelling
/LAMMPS.epub
/LAMMPS.mobi
/Manual.pdf
/Developer.pdf
/doctrees
/docenv<|MERGE_RESOLUTION|>--- conflicted
+++ resolved
@@ -1,12 +1,8 @@
 /old
 /html
-<<<<<<< HEAD
-/latex
-=======
 /html-offline
 /latex
 /mathjax
->>>>>>> 5e3fe197
 /spelling
 /LAMMPS.epub
 /LAMMPS.mobi
